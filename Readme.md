--- conflicted
+++ resolved
@@ -119,10 +119,6 @@
 * Rishi Verma 
 * Pramod Mohanty 
 * Riya Singh 
-<<<<<<< HEAD
-* Vanshika Chawla
-=======
 * Vanshika Chawla
 
-It is still a prototype <3
->>>>>>> 67da28a4
+It is still a prototype <3